--- conflicted
+++ resolved
@@ -37,18 +37,14 @@
 	checked_space_map::ptr
 	open_metadata_sm(transaction_manager &tm, void *root);
 
-<<<<<<< HEAD
-	bcache::validator::ptr
-	bitmap_validator();
+	bcache::validator::ptr bitmap_validator();
 
-	bcache::validator::ptr
-	index_validator();
-=======
+	bcache::validator::ptr index_validator();
+
 	// Get the number of data blocks with minimal IO.  Used when
 	// repairing to avoid the bulk of the space maps.
 	block_address
 	get_nr_blocks_in_data_sm(transaction_manager &tm, void *root);
->>>>>>> 72025c39
 }
 
 //----------------------------------------------------------------
