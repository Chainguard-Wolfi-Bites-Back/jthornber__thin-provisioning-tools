<<<<<<< HEAD
use anyhow::{anyhow, Context, Result};
=======
use anyhow::Result;
>>>>>>> e9055f5d
use byteorder::{LittleEndian, ReadBytesExt, WriteBytesExt};

use flate2::{read::ZlibDecoder, write::ZlibEncoder, Compression};

use std::os::unix::fs::OpenOptionsExt;
use std::{
    error::Error,
    fs::OpenOptions,
    path::Path,
    io,
    io::prelude::*,
    io::Write,
    ops::DerefMut,
    sync::{Arc, Mutex},
    thread::spawn,
};

use rand::prelude::*;
use std::sync::mpsc::{sync_channel, Receiver};

use crate::file_utils;
use crate::pack::node_encode::*;
use crate::checksum::*;

const BLOCK_SIZE: u64 = 4096;
const MAGIC: u64 = 0xa537a0aa6309ef77;
const PACK_VERSION: u64 = 3;

fn shuffle<T>(v: &mut Vec<T>) {
    let mut rng = rand::thread_rng();
    v.shuffle(&mut rng);
}

// Each thread processes multiple contiguous runs of blocks, called
// chunks.  Chunks are shuffled so each thread gets chunks spread
// across the dev in case there are large regions that don't contain
// metadata.
fn mk_chunk_vecs(nr_blocks: u64, nr_jobs: u64) -> Vec<Vec<(u64, u64)>> {
    use std::cmp::{max, min};

    let chunk_size = min(4 * 1024u64, max(128u64, nr_blocks / (nr_jobs * 64)));
    let nr_chunks = nr_blocks / chunk_size;
    let mut chunks = Vec::with_capacity(nr_chunks as usize);
    for i in 0..nr_chunks {
        chunks.push((i * chunk_size, (i + 1) * chunk_size));
    }

    // there may be a smaller chunk at the back of the file.
    if nr_chunks * chunk_size < nr_blocks {
        chunks.push((nr_chunks * chunk_size, nr_blocks));
    }

    shuffle(&mut chunks);

    let mut vs = Vec::with_capacity(nr_jobs as usize);
    for _ in 0..nr_jobs {
        vs.push(Vec::new());
    }

    for c in 0..nr_chunks {
        vs[(c % nr_jobs) as usize].push(chunks[c as usize]);
    }

    vs
}

<<<<<<< HEAD
pub fn pack(input_file: &str, output_file: &str) -> Result<()> {
    let nr_blocks = get_nr_blocks(&input_file).context("getting nr blocks")?;
=======
pub fn pack(input_file: &Path, output_file: &Path) -> Result<(), Box<dyn Error>> {
    let nr_blocks = get_nr_blocks(&input_file)?;
>>>>>>> e9055f5d
    let nr_jobs = std::cmp::max(1, std::cmp::min(num_cpus::get() as u64, nr_blocks / 128));
    let chunk_vecs = mk_chunk_vecs(nr_blocks, nr_jobs);

    let input = OpenOptions::new()
        .read(true)
        .write(false)
        .custom_flags(libc::O_EXCL)
        .open(input_file)?;

    let output = OpenOptions::new()
        .read(false)
        .write(true)
        .create(true)
        .truncate(true)
        .open(output_file)?;

    write_header(&output, nr_blocks).context("unable to write pack file header")?;

    let sync_input = Arc::new(Mutex::new(input));
    let sync_output = Arc::new(Mutex::new(output));

    let mut threads = Vec::new();
    for job in 0..nr_jobs {
        let sync_input = Arc::clone(&sync_input);
        let sync_output = Arc::clone(&sync_output);
        let chunks = chunk_vecs[job as usize].clone();
        threads.push(spawn(move || crunch(sync_input, sync_output, chunks)));
    }

    for t in threads {
        t.join().unwrap()?;
    }
    Ok(())
}

<<<<<<< HEAD
fn crunch<R, W>(
    input: Arc<Mutex<R>>,
    output: Arc<Mutex<W>>,
    ranges: Vec<(u64, u64)>,
) -> Result<()>
=======
fn crunch<R, W>(input: Arc<Mutex<R>>, output: Arc<Mutex<W>>, ranges: Vec<(u64, u64)>) -> Result<()>
>>>>>>> e9055f5d
where
    R: Read + Seek,
    W: Write,
{
    let mut written = 0u64;
    let mut z = ZlibEncoder::new(Vec::new(), Compression::default());
    for (lo, hi) in ranges {
        // We read multiple blocks at once to reduce contention
        // on input.
        let mut input = input.lock().unwrap();
        let big_data = read_blocks(input.deref_mut(), lo, hi - lo)?;
        drop(input);

        for b in lo..hi {
            let block_start = ((b - lo) * BLOCK_SIZE) as usize;
            let data = &big_data[block_start..(block_start + BLOCK_SIZE as usize)];
            let kind = metadata_block_type(data);
            if kind != BT::UNKNOWN {
                z.write_u64::<LittleEndian>(b)?;
                pack_block(&mut z, kind, &data)?;

                written += 1;
                if written == 1024 {
                    let compressed = z.reset(Vec::new())?;

                    let mut output = output.lock().unwrap();
                    output.write_u64::<LittleEndian>(compressed.len() as u64)?;
                    output.write_all(&compressed)?;
                    written = 0;
                }
            }
        }
    }

    if written > 0 {
        let compressed = z.finish()?;
        let mut output = output.lock().unwrap();
        output.write_u64::<LittleEndian>(compressed.len() as u64)?;
        output.write_all(&compressed)?;
    }

    Ok(())
}

fn write_header<W>(mut w: W, nr_blocks: u64) -> io::Result<()>
where
    W: byteorder::WriteBytesExt,
{
    w.write_u64::<LittleEndian>(MAGIC)?;
    w.write_u64::<LittleEndian>(PACK_VERSION)?;
    w.write_u64::<LittleEndian>(4096)?;
    w.write_u64::<LittleEndian>(nr_blocks)?;

    Ok(())
}

fn read_header<R>(mut r: R) -> io::Result<u64>
where
    R: byteorder::ReadBytesExt,
{
    use std::process::exit;

    let magic = r.read_u64::<LittleEndian>()?;
    if magic != MAGIC {
        eprintln!("Not a pack file.");
        exit(1);
    }

    let version = r.read_u64::<LittleEndian>()?;
    if version != PACK_VERSION {
        eprintln!("unsupported pack file version ({}).", PACK_VERSION);
        exit(1);
    }

    let block_size = r.read_u64::<LittleEndian>()?;
    if block_size != BLOCK_SIZE {
        eprintln!("block size is not {}", BLOCK_SIZE);
        exit(1);
    }

    r.read_u64::<LittleEndian>()
}

fn get_nr_blocks(path: &Path) -> io::Result<u64> {
    let len = file_utils::file_size(path)?;
    Ok(len / (BLOCK_SIZE as u64))
}

fn read_blocks<R>(rdr: &mut R, b: u64, count: u64) -> io::Result<Vec<u8>>
where
    R: io::Read + io::Seek,
{
    let mut buf: Vec<u8> = vec![0; (BLOCK_SIZE * count) as usize];

    rdr.seek(io::SeekFrom::Start(b * BLOCK_SIZE))?;
    rdr.read_exact(&mut buf)?;

    Ok(buf)
}

fn pack_block<W: Write>(w: &mut W, kind: BT, buf: &[u8]) -> Result<()> {
    match kind {
<<<<<<< HEAD
        BT::SUPERBLOCK => pack_superblock(w, buf).context("unable to pack superblock")?,
        BT::NODE => pack_btree_node(w, buf).context("unable to pack btree node")?,
        BT::INDEX => pack_index(w, buf).context("unable to pack space map index")?,
        BT::BITMAP => pack_bitmap(w, buf).context("unable to pack space map bitmap")?,
        BT::UNKNOWN => {
            return Err(anyhow!("asked to pack an unknown block type"))
        }
=======
        BT::SUPERBLOCK => check(&pack_superblock(w, buf)),
        BT::NODE => check(&pack_btree_node(w, buf)),
        BT::INDEX => check(&pack_index(w, buf)),
        BT::BITMAP => check(&pack_bitmap(w, buf)),
        BT::UNKNOWN => panic!("asked to pack an unknown block type"),
>>>>>>> e9055f5d
    }

    Ok(())
}

fn write_zero_block<W>(w: &mut W, b: u64) -> io::Result<()>
where
    W: Write + Seek,
{
    let zeroes: Vec<u8> = vec![0; BLOCK_SIZE as usize];
    w.seek(io::SeekFrom::Start(b * BLOCK_SIZE))?;
    w.write_all(&zeroes)?;
    Ok(())
}

fn write_blocks<W>(w: &Arc<Mutex<W>>, blocks: &mut Vec<(u64, Vec<u8>)>) -> io::Result<()>
where
    W: Write + Seek,
{
    let mut w = w.lock().unwrap();
    while let Some((b, block)) = blocks.pop() {
        w.seek(io::SeekFrom::Start(b * BLOCK_SIZE))?;
        w.write_all(&block[0..])?;
    }
    Ok(())
}

fn decode_worker<W>(rx: Receiver<Vec<u8>>, w: Arc<Mutex<W>>) -> io::Result<()>
where
    W: Write + Seek,
{
    let mut blocks = Vec::new();

    while let Ok(bytes) = rx.recv() {
        let mut z = ZlibDecoder::new(&bytes[0..]);

        while let Ok(b) = z.read_u64::<LittleEndian>() {
            let block = crate::pack::vm::unpack(&mut z, BLOCK_SIZE as usize).unwrap();
            assert!(metadata_block_type(&block[0..]) != BT::UNKNOWN);
            blocks.push((b, block));

            if blocks.len() >= 32 {
                write_blocks(&w, &mut blocks)?;
            }
        }
    }

    write_blocks(&w, &mut blocks)?;
    Ok(())
}

pub fn unpack(input_file: &Path, output_file: &Path) -> Result<(), Box<dyn Error>> {
    let mut input = OpenOptions::new()
        .read(true)
        .write(false)
        .open(input_file)?;

    let mut output = OpenOptions::new()
        .read(false)
        .write(true)
        .create(true)
        .truncate(true)
        .open(output_file)?;

    let nr_blocks = read_header(&input)?;

    // zero the last block to size the file
    write_zero_block(&mut output, nr_blocks - 1)?;

    // Run until we hit the end
    let output = Arc::new(Mutex::new(output));

    // kick off the workers
    let nr_jobs = num_cpus::get();
    let mut senders = Vec::new();
    let mut threads = Vec::new();

    for _ in 0..nr_jobs {
        let (tx, rx) = sync_channel(1);
        let output = Arc::clone(&output);
        senders.push(tx);
        threads.push(spawn(move || decode_worker(rx, output)));
    }

    // Read z compressed chunk, and hand to worker thread.
    let mut next_worker = 0;
    while let Ok(len) = input.read_u64::<LittleEndian>() {
        let mut bytes = vec![0; len as usize];
        input.read_exact(&mut bytes)?;
        senders[next_worker].send(bytes).unwrap();
        next_worker = (next_worker + 1) % nr_jobs;
    }

    for s in senders {
        drop(s);
    }

    for t in threads {
        t.join().unwrap()?;
    }
    Ok(())
}<|MERGE_RESOLUTION|>--- conflicted
+++ resolved
@@ -1,8 +1,4 @@
-<<<<<<< HEAD
 use anyhow::{anyhow, Context, Result};
-=======
-use anyhow::Result;
->>>>>>> e9055f5d
 use byteorder::{LittleEndian, ReadBytesExt, WriteBytesExt};
 
 use flate2::{read::ZlibDecoder, write::ZlibEncoder, Compression};
@@ -11,11 +7,11 @@
 use std::{
     error::Error,
     fs::OpenOptions,
-    path::Path,
     io,
     io::prelude::*,
     io::Write,
     ops::DerefMut,
+    path::Path,
     sync::{Arc, Mutex},
     thread::spawn,
 };
@@ -23,9 +19,9 @@
 use rand::prelude::*;
 use std::sync::mpsc::{sync_channel, Receiver};
 
+use crate::checksum::*;
 use crate::file_utils;
 use crate::pack::node_encode::*;
-use crate::checksum::*;
 
 const BLOCK_SIZE: u64 = 4096;
 const MAGIC: u64 = 0xa537a0aa6309ef77;
@@ -69,13 +65,8 @@
     vs
 }
 
-<<<<<<< HEAD
-pub fn pack(input_file: &str, output_file: &str) -> Result<()> {
-    let nr_blocks = get_nr_blocks(&input_file).context("getting nr blocks")?;
-=======
 pub fn pack(input_file: &Path, output_file: &Path) -> Result<(), Box<dyn Error>> {
     let nr_blocks = get_nr_blocks(&input_file)?;
->>>>>>> e9055f5d
     let nr_jobs = std::cmp::max(1, std::cmp::min(num_cpus::get() as u64, nr_blocks / 128));
     let chunk_vecs = mk_chunk_vecs(nr_blocks, nr_jobs);
 
@@ -111,15 +102,7 @@
     Ok(())
 }
 
-<<<<<<< HEAD
-fn crunch<R, W>(
-    input: Arc<Mutex<R>>,
-    output: Arc<Mutex<W>>,
-    ranges: Vec<(u64, u64)>,
-) -> Result<()>
-=======
 fn crunch<R, W>(input: Arc<Mutex<R>>, output: Arc<Mutex<W>>, ranges: Vec<(u64, u64)>) -> Result<()>
->>>>>>> e9055f5d
 where
     R: Read + Seek,
     W: Write,
@@ -222,21 +205,11 @@
 
 fn pack_block<W: Write>(w: &mut W, kind: BT, buf: &[u8]) -> Result<()> {
     match kind {
-<<<<<<< HEAD
         BT::SUPERBLOCK => pack_superblock(w, buf).context("unable to pack superblock")?,
         BT::NODE => pack_btree_node(w, buf).context("unable to pack btree node")?,
         BT::INDEX => pack_index(w, buf).context("unable to pack space map index")?,
         BT::BITMAP => pack_bitmap(w, buf).context("unable to pack space map bitmap")?,
-        BT::UNKNOWN => {
-            return Err(anyhow!("asked to pack an unknown block type"))
-        }
-=======
-        BT::SUPERBLOCK => check(&pack_superblock(w, buf)),
-        BT::NODE => check(&pack_btree_node(w, buf)),
-        BT::INDEX => check(&pack_index(w, buf)),
-        BT::BITMAP => check(&pack_bitmap(w, buf)),
-        BT::UNKNOWN => panic!("asked to pack an unknown block type"),
->>>>>>> e9055f5d
+        BT::UNKNOWN => return Err(anyhow!("asked to pack an unknown block type")),
     }
 
     Ok(())
