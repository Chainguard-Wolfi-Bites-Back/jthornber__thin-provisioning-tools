--- conflicted
+++ resolved
@@ -13,13 +13,8 @@
 
 //----------------------------------------------------------------
 
-<<<<<<< HEAD
 persistent_data::block_address
 persistent_data::get_nr_blocks(string const &path, sector_t block_size)
-=======
-block_address
-persistent_data::get_nr_blocks(string const &path, block_address block_size)
->>>>>>> 7b1a1130
 {
 	using namespace persistent_data;
 
@@ -32,11 +27,7 @@
 			strerror(errno));
 
 	if (S_ISREG(info.st_mode) && info.st_size)
-<<<<<<< HEAD
-		nr_blocks = div_up<block_address>(info.st_size, block_size);
-=======
 		nr_blocks = div_down<block_address>(info.st_size, block_size);
->>>>>>> 7b1a1130
 
 	else if (S_ISBLK(info.st_mode)) {
 		// To get the size of a block device we need to
