--- conflicted
+++ resolved
@@ -58,14 +58,8 @@
         NODE => BTREE_CSUM_XOR,
         BITMAP => BITMAP_CSUM_XOR,
         INDEX => INDEX_CSUM_XOR,
-<<<<<<< HEAD
         ARRAY => ARRAY_CSUM_XOR,
         UNKNOWN => {return Err(anyhow!("Invalid block type"));}
-=======
-        UNKNOWN => {
-            return Err(anyhow!("Invalid block type"));
-        }
->>>>>>> d9a96758
     };
 
     let csum = checksum(buf) ^ salt;
